# Copyright 2024 Canonical Ltd.
# See LICENSE file for licensing details.

"""# Service Mesh Library.

This library facilitates adding your charmed application to a service mesh, leveraging the
`service_mesh` and `cross_model_mesh` interfaces to provide secure, policy-driven traffic
management between applications.

## Overview

Service meshes provide capabilities for routing, controlling, and monitoring traffic between
applications. A key feature is the ability to restrict traffic between Pods. For example, you can define that Pod MetricsScraper can `GET` from Pod MetricsProducer
at `/metrics` on port `9090`, while preventing SomeOtherPod from accessing it.

## Consumer

The ServiceMeshConsumer object subscribes a charm and its workloads to a related service mesh.
Since application relations often indicate traffic flow patterns (e.g., DbConsumer requiring
DbProducer), ServiceMeshConsumer provides automated creation of traffic rules based on
application relations. \

The ServiceMeshConsumer implements the `requirer` side of the juju relation.

### Setup

First, add the required relations to your `charmcraft.yaml`:

```yaml
requires:
  service-mesh:
    limit: 1
    interface: service_mesh
    description: |
      Subscribe this charm into a service mesh to enforce authorization policies.
  require-cmr-mesh:
    interface: cross_model_mesh
    description: |
      Allow a cross-model application access to catalogue via the service mesh.
      This relation provides additional data required by the service mesh to enforce cross-model authorization policies.

provides:
  provide-cmr-mesh:
    interface: cross_model_mesh
    description: |
      Access a cross-model application from catalogue via the service mesh.
      This relation provides additional data required by the service mesh to enforce cross-model authorization policies.
```

Instantiate a ServiceMeshConsumer object in your charm's `__init__` method:

```python
from charms.istio_beacon_k8s.v0.service_mesh import Method, Endpoint, AppPolicy, UnitPolicy, ServiceMeshConsumer

class MyCharm(CharmBase):
    def __init__(self, *args):
        super().__init__(*args)
        self._mesh = ServiceMeshConsumer(
            self,
            policies=[
                AppPolicy(
                    relation="data",
                    endpoints=[
                        Endpoint(
                            ports=[HTTP_LISTEN_PORT],
                            methods=[Method.get],
                            paths=["/data"],
                        ),
                    ],
                ),
                UnitPolicy(
                    relation="metrics",
                    ports=[HTTP_LISTEN_PORT],
                ),
            ],
        )
```

This example creates two policies:
- An app policy - When related over the `data` relation, allow the related application to `GET` this application's `/data` endpoint on the specified port through the app's Kubernetes service.
- A unit policy - When related over the `metrics` relation, allow the related application to access this application's unit pods directly on the specified port without any other restriction. UnitPolicy does not support fine-grained access control on the methods and paths via `Endpoints`.

An AppPolicy can be used to control how the source application can communicate with the target application via the app address.
A UnitPolicy allows access to the specified port but only to the unit pods of the charm via individual unit addresses.

### Cross-Model Relations
To request service mesh policies for cross-model relations, additional information is required.

For any charm that wants to grant access to a related application (say, the above example
charm providing a `data` relation), these charms must also implement and relate over the
`cross_model_mesh` relation.  For `cross_model_mesh`, the charm granting access should be the
provider, and the charm trying to communicate should be the requirer.

### Joining the Mesh

For most charms, instantiating ServiceMeshConsumer automatically configures the charm
to join the mesh. For legacy "podspec" style charms or charms deploying custom
Kubernetes resources, you must manually apply the labels returned by
`ServiceMeshConsumer.labels()` to your pods.

## Provider

The ServiceMeshProvider implements the provider side of the juju relation. To provide a service mesh, instantiate ServiceMeshProvider in your charm's `__init__` method:

```python
from charms.istio_beacon_k8s.v0.service_mesh import ServiceMeshProvider

class MyServiceMeshCharm(CharmBase):
    def __init__(self, *args):
        super().__init__(*args)
        self._mesh = ServiceMeshProvider(
            charm=self,
            labels={"istio.io/dataplane-mode": "ambient"},
            mesh_relation_name="service-mesh",
        )
```

### Configuration

The `labels` argument specifies the labels that indicate to the service mesh that a Pod
should be subscribed to the mesh. These labels are service-mesh specific, for eg.:
- For Istio ambient mesh: `{"istio.io/dataplane-mode": "ambient"}`
- For Istio sidecar mesh: `{"istio-injection": "enabled"}`

### Accessing Mesh Policies

The provider exposes the `mesh_info()` method that returns a list of MeshPolicy objects
for configuring the service mesh:

```python
for policy in self._mesh.mesh_info():
    configure_service_mesh_policy(policy)
```

## Data Models

- **Method**: Defines enum for HTTP methods (GET, POST, PUT, etc.)
- **Endpoint**: Defines traffic endpoints with hosts, ports, methods, and paths
- **AppPolicy**: Defines application level authorization policy for the consumer
- **UnitPolicy**: Defines unit level authorization policy for the consumer
- **MeshPolicy**: Contains complete policy information for mesh configuration
- **CMRData**: Contains cross-model relation metadata
"""

import enum
import hashlib
import json
import logging
import warnings
from typing import Dict, List, Literal, Optional, Union

import httpx
import pydantic
from charmed_service_mesh_helpers.models import (
    AuthorizationPolicySpec,
    From,
    Operation,
    PolicyTargetReference,
    Rule,
    Source,
    To,
    WorkloadSelector,
)
from lightkube import Client
from lightkube.generic_resource import create_namespaced_resource
from lightkube.models.meta_v1 import ObjectMeta
from lightkube.resources.apps_v1 import StatefulSet
from lightkube.resources.core_v1 import ConfigMap, Service
from lightkube_extensions.batch import KubernetesResourceManager
from lightkube_extensions.types import (
    LightkubeResourcesList,
    LightkubeResourceTypesSet,
)
from ops import CharmBase, Object, RelationMapping
from pydantic import Field

RESOURCE_TYPES = {  # type: ignore
    "AuthorizationPolicy": create_namespaced_resource(
        "security.istio.io",
        "v1",
        "AuthorizationPolicy",
        "authorizationpolicies",
    ),
}
POLICY_RESOURCE_TYPES = {  # type: ignore
    "istio": {RESOURCE_TYPES["AuthorizationPolicy"]},
}

LIBID = "3f40cb7e3569454a92ac2541c5ca0a0c"  # Never change this
LIBAPI = 0
<<<<<<< HEAD
LIBPATCH = 14
=======
LIBPATCH = 13
>>>>>>> 853d6a32

PYDEPS = [
    "lightkube",
    "pydantic",
    "charmed-service-mesh-helpers",
    "lightkube-extensions@git+https://github.com/canonical/lightkube-extensions.git@main",
]

logger = logging.getLogger(__name__)

# Juju application names are limited to 63 characters, so we can use the app_name directly here and still keep under
# Kubernetes's 253 character limit.
label_configmap_name_template = "juju-service-mesh-{app_name}-labels"


class MeshType(str, enum.Enum):
    """Supported mesh types."""

    istio = "istio"


class Method(str, enum.Enum):
    """HTTP method."""

    connect = "CONNECT"
    delete = "DELETE"
    get = "GET"
    head = "HEAD"
    options = "OPTIONS"
    patch = "PATCH"
    post = "POST"
    put = "PUT"
    trace = "TRACE"


class Endpoint(pydantic.BaseModel):
    """Data type for a policy endpoint."""

    hosts: Optional[List[str]] = None
    ports: Optional[List[int]] = None
    methods: Optional[List[Method]] = None
    paths: Optional[List[str]] = None


class PolicyTargetType(str, enum.Enum):
    """Target type for Policy classes."""

    app = "app"
    unit = "unit"


class Policy(pydantic.BaseModel):
    """Data type for defining a policy for your charm."""

    relation: str
    endpoints: List[Endpoint]
    service: Optional[str] = None

    def __init__(self, **data):
        warnings.warn(
            "Polcy is deprecated. Use AppPolicy for fine-grained application-level policies "
            "or UnitPolicy to allow access to charm units. For migration, Policy can be "
            "directly replaced with AppPolicy.",
            DeprecationWarning,
            stacklevel=2
        )
        super().__init__(**data)


class AppPolicy(pydantic.BaseModel):
    """Data type for defining a policy for your charm application."""

    relation: str
    endpoints: List[Endpoint]
    service: Optional[str] = None


class UnitPolicy(pydantic.BaseModel):
    """Data type for defining a policy for your charm unit."""

    relation: str
    # UnitPolicy at the moment only supports access control over ports.
    # This limitation stems from the currenlty supported upstream service meshes (Istio).
    # Since other attributes of Endpoints class are not supported, the easiest implementation was to use just the ports attribute in this class.
    ports: Optional[List[int]] = None


class MeshPolicy(pydantic.BaseModel):
    """A Generic MeshPolicy data type that describes mesh policies in a way that is agnostic to the mesh type.

    This is also used as the data type for storing service mesh policy information and there by
    defining a standard interface for charmed mesh managed policies.
    """

    source_namespace: str
    source_app_name: str
    target_namespace: str
    target_app_name: Optional[str] = None
    target_selector_labels: Optional[Dict[str, str]] = None
    target_service: Optional[str] = None
    target_type: Literal[PolicyTargetType.app, PolicyTargetType.unit] = PolicyTargetType.app
    endpoints: List[Endpoint] = Field(default_factory=list)

    @pydantic.model_validator(mode="after")
    def _validate(self):
        """Validate cross field constraints for the mesh policy."""
        if self.target_type == PolicyTargetType.app:
            self._validate_app_policy()
        elif self.target_type == PolicyTargetType.unit:
            self._validate_unit_policy()
        return self

    def _validate_app_policy(self) -> None:
        """Validate app-targeted policy constraints."""
        if not any([self.target_app_name, self.target_service]):
            raise ValueError(
                f"Bad policy configuration. Neither target_app_name nor target_service "
                f"specified for MeshPolicy with target_type {self.target_type}"
            )
        if self.target_selector_labels:
            raise ValueError(
                f"Bad policy configuration. MeshPolicy with target_type {self.target_type} "
                f"does not support target_selector_labels."
            )

    def _validate_unit_policy(self) -> None:
        """Validate unit-targeted policy constraints."""
        if self.target_app_name and self.target_selector_labels:
            raise ValueError(
                f"Bad policy configuration. MeshPolicy with target_type {self.target_type} "
                f"cannot specify both target_app_name and target_selector_labels."
            )
        if self.target_service:
            raise ValueError(
                f"Bad policy configuration. MeshPolicy with target_type {self.target_type} "
                f"does not support target_service."
            )


class ServiceMeshProviderAppData(pydantic.BaseModel):
    """Data type for the application data provided by the provider side of the service-mesh interface."""

    labels: Dict[str, str]
    mesh_type: MeshType


class CMRData(pydantic.BaseModel):
    """Data type containing the info required for cross-model relations."""

    app_name: str
    juju_model_name: str


class ServiceMeshConsumer(Object):
    """Class used for joining a service mesh."""

    def __init__(
        self,
        charm: CharmBase,
        mesh_relation_name: str = "service-mesh",
        cross_model_mesh_requires_name: str = "require-cmr-mesh",
        cross_model_mesh_provides_name: str = "provide-cmr-mesh",
        policies: Optional[List[Union[Policy, AppPolicy, UnitPolicy]]] = None,
        auto_join: bool = True,
    ):
        """Class used for joining a service mesh.

        Args:
            charm: The charm instantiating this object.
            mesh_relation_name: The relation name as defined in metadata.yaml or charmcraft.yaml
                for the relation which uses the service_mesh interface.
            cross_model_mesh_requires_name: The relation name as defined in metadata.yaml or
                charmcraft.yaml for the relation which requires the cross_model_mesh interface.
            cross_model_mesh_provides_name: The relation name as defined in metadata.yaml or
                charmcraft.yaml for the relation which provides the cross_model_mesh interface.
            policies: List of access policies this charm supports.
            auto_join: Automatically join the mesh by applying labels to charm pods.
        """
        super().__init__(charm, mesh_relation_name)
        self._charm = charm
        self._relation = self._charm.model.get_relation(mesh_relation_name)
        self._cmr_relations = self._charm.model.relations[cross_model_mesh_provides_name]
        self._policies = policies or []
        self._label_configmap_name = label_configmap_name_template.format(app_name=self._charm.app.name)
        self._lightkube_client = None
        if auto_join:
            self.framework.observe(
                self._charm.on[mesh_relation_name].relation_changed, self._update_labels
            )
            self.framework.observe(
                self._charm.on[mesh_relation_name].relation_broken, self._on_mesh_broken
            )
        self.framework.observe(
            self._charm.on[mesh_relation_name].relation_created, self._relations_changed
        )
        self.framework.observe(
            self._charm.on[cross_model_mesh_requires_name].relation_created, self._send_cmr_data
        )
        self.framework.observe(
            self._charm.on[cross_model_mesh_provides_name].relation_changed,
            self._relations_changed,
        )
        self.framework.observe(self._charm.on.upgrade_charm, self._relations_changed)
        relations = {policy.relation for policy in self._policies}
        for relation in relations:
            self.framework.observe(
                self._charm.on[relation].relation_created, self._relations_changed
            )
            self.framework.observe(
                self._charm.on[relation].relation_broken, self._relations_changed
            )

    def _send_cmr_data(self, event):
        """Send app and model information for CMR."""
        if not self._charm.unit.is_leader():
            return
        data = CMRData(
            app_name=self._charm.app.name, juju_model_name=self._charm.model.name
        ).model_dump()
        event.relation.data[self._charm.app]["cmr_data"] = json.dumps(data)

    def _relations_changed(self, _event):
        if not self._charm.unit.is_leader():
            return
        self.update_service_mesh()

    def update_service_mesh(self):
        """Update the service mesh.

        Gathers information from all relations of the charm and updates the mesh appropriately to
        allow communication.
        """
        if self._relation is None:
            return
        logger.debug("Updating service mesh policies.")

        # Collect the remote data from any fully established cross_model_relation integrations
        # {remote application name: cmr relation data}
        cmr_application_data = {
            cmr.app.name: CMRData.model_validate(json.loads(cmr.data[cmr.app]["cmr_data"]))
            for cmr in self._cmr_relations if "cmr_data" in cmr.data[cmr.app]
        }

        mesh_policies = build_mesh_policies(
            relation_mapping=self._charm.model.relations,
            target_app_name=self._charm.app.name,
            target_namespace=self._my_namespace(),
            policies=self._policies,
            cmr_application_data=cmr_application_data,
        )
        self._relation.data[self._charm.app]["policies"] = json.dumps(mesh_policies)

    def _my_namespace(self):
        """Return the namespace of the running charm."""
        # This method currently assumes the namespace is the same as the model name. We
        # should consider if there is a better way to do this.
        return self._charm.model.name

    def _get_app_data(self) -> Optional[ServiceMeshProviderAppData]:
        """Return the relation data for the remote application."""
        if self._relation is None or not self._relation.app:
            return None

        raw_data = self._relation.data[self._relation.app]
        if len(raw_data) == 0:
            return None

        raw_data = {k: json.loads(v) for k, v in raw_data.items()}
        return ServiceMeshProviderAppData.model_validate(raw_data)


    def labels(self) -> dict:
        """Labels required for a pod to join the mesh."""
        app_data = self._get_app_data()
        if app_data is None:
            return {}
        return app_data.labels

    def mesh_type(self) -> Optional[MeshType]:
        """Return the type of the service mesh."""
        app_data = self._get_app_data()
        if app_data is None:
            return None
        return app_data.mesh_type

    def _on_mesh_broken(self, _event):
        if not self._charm.unit.is_leader():
            return
        self._set_labels({})
        self._delete_label_configmap()

    def _update_labels(self, _event):
        self._set_labels(self.labels())

    def _set_labels(self, labels: dict) -> None:
        """Add labels to the charm's Pods (via StatefulSet) and Service to put the charm on the mesh."""
        reconcile_charm_labels(
            client=self.lightkube_client,
            app_name=self._charm.app.name,
            namespace=self._charm.model.name,
            label_configmap_name=self._label_configmap_name,
            labels=labels
        )

    def _delete_label_configmap(self) -> None:
        client = self.lightkube_client
        client.delete(res=ConfigMap, name=self._label_configmap_name)

    @property
    def lightkube_client(self):
        """Returns a lightkube client configured for this library.

        This indirection is implemented to avoid complex mocking in integration tests, allowing the integration tests to
        do something equivalent to:
            ```python
           mesh_consumer = ServiceMeshConsumer(...)
           mesh_consumer._lightkube_client = mocked_lightkube_client
           ```
        """
        if self._lightkube_client is None:
            self._lightkube_client = Client(
                namespace=self._charm.model.name, field_manager=self._charm.app.name
            )
        return self._lightkube_client


class ServiceMeshProvider(Object):
    """Provide a service mesh to applications."""

    def __init__(
        self,
        charm: CharmBase,
        labels: Dict[str, str],
        mesh_type: MeshType,
        mesh_relation_name: str = "service-mesh",
    ):
        """Class used to provide information needed to join the service mesh.

        Args:
            charm: The charm instantiating this object.
            labels: The labels which related applications need to apply to use the mesh.
            mesh_type: The type of this service mesh.
            mesh_relation_name: The relation name as defined in metadata.yaml or charmcraft.yaml
                for the relation which uses the service_mesh interface.
        """
        super().__init__(charm, mesh_relation_name)
        self._charm = charm
        self._relation_name = mesh_relation_name
        self._labels = labels
        self._mesh_type = mesh_type
        self.framework.observe(
            self._charm.on[mesh_relation_name].relation_created, self._relation_created
        )

    def _relation_created(self, _event):
        self.update_relations()

    def update_relations(self):
        """Update all relations with the labels needed to use the mesh."""
        # Only the leader unit can update the application data bag
        if self._charm.unit.is_leader():
            data = ServiceMeshProviderAppData(
                labels=self._labels,
                mesh_type=self._mesh_type
            ).model_dump(mode="json", by_alias=True, exclude_defaults=True, round_trip=True)
            # Flatten any nested objects, since relation databags are str:str mappings
            data = {k: json.dumps(v) for k, v in data.items()}
            for relation in self._charm.model.relations[self._relation_name]:
                relation.data[self._charm.app].update(data)

    def mesh_info(self) -> List[MeshPolicy]:
        """Return the relation data that defines Policies requested by the related applications."""
        mesh_info = []
        for relation in self._charm.model.relations[self._relation_name]:
            policies_data = json.loads(relation.data[relation.app].get("policies", "[]"))
            policies = [MeshPolicy.model_validate(policy) for policy in policies_data]
            mesh_info.extend(policies)
        return mesh_info


def build_mesh_policies(
        relation_mapping: RelationMapping,
        target_app_name: str,
        target_namespace: str,
        policies: List[Union[Policy, AppPolicy, UnitPolicy]],
        cmr_application_data: Dict[str, CMRData],
) -> List[MeshPolicy]:
    """Generate MeshPolicy that implement the given policies for the currently related applications.

    Args:
        relation_mapping: Charm's RelatioMapping object, for example self.model.relations.
        target_app_name: The name of the target application, for example self.app.name.
        target_namespace: The namespace of the target application, for example self.model.name.
        policies: List of AppPolicy, or UnitPolicy objects defining the access rules.
        cmr_application_data: Data for cross-model relations, mapping app names to CMRData.
    """
    mesh_policies = []
    for policy in policies:
        for relation in relation_mapping[policy.relation]:
            if relation.app.name in cmr_application_data:
                logger.debug(f"Found cross model relation: {relation.name}. Creating policy.")
                source_app_name = cmr_application_data[relation.app.name].app_name
                source_namespace = cmr_application_data[relation.app.name].juju_model_name
            else:
                logger.debug(f"Found in-model relation: {relation.name}. Creating policy.")
                source_app_name = relation.app.name
                source_namespace = target_namespace

            if isinstance(policy, UnitPolicy):
                mesh_policies.append(
                    MeshPolicy(
                        source_namespace=source_namespace,
                        source_app_name=source_app_name,
                        target_namespace=target_namespace,
                        target_app_name=target_app_name,
                        target_service=None,
                        target_type=PolicyTargetType.unit,
                        endpoints=[
                            Endpoint(
                                ports=policy.ports,
                            )
                        ]
                        if policy.ports
                        else [],
                    ).model_dump()
                )
            else:
               mesh_policies.append(
                    MeshPolicy(
                        source_namespace=source_namespace,
                        source_app_name=source_app_name,
                        target_namespace=target_namespace,
                        target_app_name=target_app_name,
                        target_service=policy.service,
                        target_type=PolicyTargetType.app,
                        endpoints=policy.endpoints,
                    ).model_dump()
                )

    return mesh_policies


def reconcile_charm_labels(client: Client, app_name: str, namespace: str,  label_configmap_name: str, labels: Dict[str, str]) -> None:
    """Reconciles zero or more user-defined additional Kubernetes labels that are put on a Charm's Kubernetes objects.

    This function manages a group of user-defined labels that are added to a Charm's Kubernetes objects (the charm Pods
    (via editing the StatefulSet) and Service).  Its primary uses are:
    * adding labels to a Charm's objects
    * updating or removing labels on a Charm's Kubernetes objects that were previously set by this method

    To enable removal of labels, we also create a ConfigMap that stores the labels we last set.  This way the function
    itself can be stateless.

    This function takes a little care to avoid removing labels added by other means, but it does not provide exhaustive
    guarantees for safety.  It is up to the caller to ensure that the labels they pass in are not already in use.

    Args:
        client: The lightkube Client to use for Kubernetes API calls.
        app_name: The name of the application (Charm) to reconcile labels for.
        namespace: The namespace in which the application is running.
        label_configmap_name: The name of the ConfigMap that stores the labels.
        labels: A dictionary of labels to set on the Charm's Kubernetes objects. Any labels that were previously created
                by this method but omitted in `labels` now will be removed from the Kubernetes objects.
    """
    patch_labels = {}
    patch_labels.update(labels)
    stateful_set = client.get(res=StatefulSet, name=app_name)
    service = client.get(res=Service, name=app_name)
    try:
        config_map = client.get(ConfigMap, label_configmap_name)
    except httpx.HTTPStatusError as e:
        if e.response.status_code == 404:
            config_map = _init_label_configmap(client, label_configmap_name, namespace)
        else:
            raise
    if config_map.data:
        config_map_labels = json.loads(config_map.data["labels"])
        for label in config_map_labels:
            if label not in patch_labels:
                # The label was previously set. Setting it to None will delete it.
                patch_labels[label] = None
    if stateful_set.spec:
        stateful_set.spec.template.metadata.labels.update(patch_labels)  # type: ignore
    if service.metadata:
        service.metadata.labels = service.metadata.labels or {}
        service.metadata.labels.update(patch_labels)

    # Store our actively managed labels in a ConfigMap so next call we know which we might need to delete.
    # This should not include any labels that are nulled out as they're now out of scope.
    config_map_labels = {k: v for k, v in patch_labels.items() if v is not None}
    config_map.data = {"labels": json.dumps(config_map_labels)}
    client.patch(res=ConfigMap, name=label_configmap_name, obj=config_map)
    client.patch(res=StatefulSet, name=app_name, obj=stateful_set)
    client.patch(res=Service, name=app_name, obj=service)


def _init_label_configmap(client, name, namespace) -> ConfigMap:
    """Create a ConfigMap with data of {labels: {}}, returning the lightkube ConfigMap object."""
    obj = ConfigMap(
        data={"labels": "{}"},
        metadata=ObjectMeta(
            name=name,
            namespace=namespace,
        ),
    )
    client.create(obj=obj)
    return obj


########################################
#  MESH NETWORK POLICY MANAGER HELPERS #
########################################
def _get_peer_identity_for_juju_application(app_name, namespace):
    """Return a Juju application's peer identity.

    Format returned is defined by `principals` in
    [this reference](https://istio.io/latest/docs/reference/config/security/authorization-policy/#Source):

    This function relies on the Juju convention that each application gets a ServiceAccount of the same name in the same
    namespace.
    """
    service_account = app_name
    return _get_peer_identity_for_service_account(service_account, namespace)


def _get_peer_identity_for_service_account(service_account, namespace):
    """Return a ServiceAccount's peer identity.

    Format returned is defined by `principals` in
    [this reference](https://istio.io/latest/docs/reference/config/security/authorization-policy/#Source):
        "cluster.local/ns/{namespace}/sa/{service_account}"
    """
    return f"cluster.local/ns/{namespace}/sa/{service_account}"


def _hash_pydantic_model(model: pydantic.BaseModel) -> str:
    """Hash a pydantic BaseModel object.

    This is a simple hashing of the json model dump of the pydantic model.  Items that are excluded from this dump will
    will not affect the output.
    """

    def _stable_hash(data):
        return hashlib.sha256(str(data).encode()).hexdigest()

    # Note: This hash will be affected by changes in how pydandic stringifies data, so if they change things our hash
    # will change too.  If that proves an issue, we could implement something more controlled here.
    return _stable_hash(model)


def _generate_network_policy_name(app_name: str, model_name: str, mesh_policy: MeshPolicy) -> str:
        """Generate a unique name for the network policy resource, suffixing a hash of the MeshPolicy to avoid collisions.

        The name has the following general format:
            {app_name}-{model_name}-policy-{source_app_name}-{source_namespace}-{target_app_name/target_service/custom-selector}-{hash}
        but source_app_name and the name of the target will be truncated if the total name exceeds Kubernetes's limit of 253
        characters.
        """
        # omit target_app_namespace from the name here because that will be the namespace the policy is generated in, so
        # adding it here is redundant
        target = mesh_policy.target_app_name or mesh_policy.target_service or "custom-selector"

        name = "-".join(
            [
                app_name,
                model_name,
                "policy",
                mesh_policy.source_app_name,
                mesh_policy.source_namespace,
                target,
                _hash_pydantic_model(mesh_policy)[:8],
            ]
        )
        if len(name) > 253:
            # Truncate the name to fit within Kubernetes's 253-character limit
            # juju app names and models must be <= 63 characters each and we have ~20 characters of static text, so
            # if name is too long just take the first 30 characters of source_app_name, source_namespace, and
            # target_app_name to be safe.
            name = "-".join(
                [
                    app_name,
                    model_name,
                    "policy",
                    mesh_policy.source_app_name[:30],
                    mesh_policy.source_namespace[:30],
                    target[:30],
                    _hash_pydantic_model(mesh_policy)[:8],
                ]
            )
        return name


def _build_policy_resources_istio(app_name: str, model_name: str, policies: List[MeshPolicy]) -> Union[LightkubeResourcesList, List[None]]:
        """Build the required authorization policy resources for istio service mesh."""
        authorization_policies = [None] * len(policies)
        for i, policy in enumerate(policies):
            # L4 policy created for target Juju units (workloads)
            if policy.target_type == PolicyTargetType.unit:
                # if the mesh policy of type unit contain any of the L7 attributes, warn and dont create the policy
                valid_unit_policy = not any(
                    endpoint.methods or endpoint.paths or endpoint.hosts
                    for endpoint in policy.endpoints
                )
                if not valid_unit_policy:
                    logger.error(
                        f"UnitPolicy requested between {policy.source_app_name} and {policy.target_app_name} is not created as it contains some disallowed policy attributes."
                        "UnitPolicy for Istio service mesh cannot contain paths, methods or hosts"
                    )
                    continue

                # Build match labels based on policy definition
                workload_selector = None
                if policy.target_app_name:
                    workload_selector = WorkloadSelector(
                        matchLabels={
                            "app.kubernetes.io/name": policy.target_app_name,
                        }
                    )
                if policy.target_selector_labels:
                    workload_selector = WorkloadSelector(
                        matchLabels=policy.target_selector_labels
                    )

                authorization_policies[i] = RESOURCE_TYPES["AuthorizationPolicy"](  # type: ignore
                    metadata=ObjectMeta(
                        name=_generate_network_policy_name(app_name, model_name, policy),
                        namespace=policy.target_namespace,
                    ),
                    spec=AuthorizationPolicySpec(
                        selector=workload_selector,
                        rules=[
                            Rule(
                                from_=[  # type: ignore # this is accessible via an alias
                                    From(
                                        source=Source(
                                            principals=[
                                                _get_peer_identity_for_juju_application(
                                                    policy.source_app_name, policy.source_namespace
                                                )
                                            ]
                                        )
                                    )
                                ],
                                to=[
                                    To(
                                        operation=Operation(
                                            # TODO: Make these ports strings instead of ints in endpoint?
                                            ports=[str(p) for p in endpoint.ports]
                                            if endpoint.ports
                                            else [],
                                        )
                                    )
                                    for endpoint in policy.endpoints
                                ],
                            ),
                        ],
                    ).model_dump(by_alias=True, exclude_unset=True, exclude_none=True),
                )

            # L7 policy created for target Juju applications (services)
            elif policy.target_type == PolicyTargetType.app:
                target_service = policy.target_service or policy.target_app_name
                if policy.target_service is None:
                    logger.info(
                        f"Got policy for application '{policy.target_app_name}' that has no target_service. "
                        f"Defaulting to application name."
                    )
                if all([policy.target_service, policy.target_app_name]):
                    logger.info(
                        f"Got policy for application '{policy.target_app_name}' that has both target_service and target_app_name. "
                        f"Using {target_service} for policy target definition."
                    )

                authorization_policies[i] = RESOURCE_TYPES["AuthorizationPolicy"](  # type: ignore
                    metadata=ObjectMeta(
                        name=_generate_network_policy_name(app_name, model_name, policy),
                        namespace=policy.target_namespace,
                    ),
                    spec=AuthorizationPolicySpec(
                        targetRefs=[
                            PolicyTargetReference(
                                kind="Service",
                                group="",
                                name=target_service,  # type: ignore
                            )
                        ],
                        rules=[
                            Rule(
                                from_=[  # type: ignore # this is accessible via an alias
                                    From(
                                        source=Source(
                                            principals=[
                                                _get_peer_identity_for_juju_application(
                                                    policy.source_app_name, policy.source_namespace
                                                )
                                            ]
                                        )
                                    )
                                ],
                                to=[
                                    To(
                                        operation=Operation(
                                            # TODO: Make these ports strings instead of ints in endpoint?
                                            ports=[str(p) for p in endpoint.ports]
                                            if endpoint.ports
                                            else [],
                                            hosts=endpoint.hosts,
                                            methods=endpoint.methods,  # type: ignore
                                            paths=endpoint.paths,
                                        )
                                    )
                                    for endpoint in policy.endpoints
                                ],
                            )
                        ],
                        # by_alias=True because the model includes an alias for the `from` field
                        # exclude_unset=True because unset fields will be treated as their default values in Kubernetes
                        # exclude_none=True because null values in this data always mean the Kubernetes default
                    ).model_dump(by_alias=True, exclude_unset=True, exclude_none=True),
                )

            else:
                raise ValueError("Failed to build requested istio authorization policy. Unknown target_typre for policy.")

        return authorization_policies


class PolicyResourceManager():
    """A Mesh agnostic policy resource manager that manages manifests of different policy manifests in Kubernetes.

    This can be used by the charms to create and manage their own policy resources under circumstances like but not limited to
        i.   Using Canonical Service Mesh in a non-managed model_name
        ii.  Managing highly custom policies that cannot be defined in the ServiceMeshConsumer
        iii. Managing authorization policies between charms that are not related to the charmed service mesh's beacon.

    The PolicyResourceManager provides a reconcile method that can be used in the charm's own reconciler methods for reconciling
    the polcies managed by the charm to the desired state.

    Example:
    ```python
    from charms.istio_beacon_k8s.v0.service_mesh import (
        MeshPolicy,
        PolicyTargetType,
        Endpoint,
        PolicyResourceManager,
        MeshType,
    )

    class MyCharm(CharmBase):

        def __init__(self, *args):
            super().__init__(*args)
            self._mesh = ServiceMeshConsumer(self)

            self.observe_everything()

        def _get_policy_manager(self):
            prm = PolicyResourceManager(
                charm=self,
                lightkube_client=self.lightkube_client,
                mesh_type=MeshType.istio,
                labels={
                    "label-key": "label-value-that-helps-identify-this-resource",
                },
            )
            return prm

        def _get_policies_i_manage(self):
            policies=[
                # policy to allow juju_app_a in juju_app_a_model to talk to juju_app_b in juju_app_b_model with a service
                # name juju_app_b_service through its service address in ports 8080 and 443 to GET /foo and /bar paths.
                MeshPolicy[
                    source_namespace="juju_app_a_model",
                    source_app_name="juju_app_a",
                    target_namespace="juju_app_b_model",
                    target_app_name="juju_app_b",
                    target_service="juju_app_b_service",
                    target_type=PolicyTargetType.app,
                    endpoints=[
                        Endpoint(
                            ports=[8080, 443],
                            methods=[Method.get],
                            paths=["/foo", "/bar"]
                        )
                    ]
                ],
                # policy to allow juju_app_a in juju_app_a_model to talk to juju_app_c in juju_app_c_model with a service
                # name same as the app name through its service address in ports 8080 and 443 to GET /foo.
                MeshPolicy[
                    source_namespace="juju_app_a_model",
                    source_app_name="juju_app_a",
                    target_namespace="juju_app_c_model",
                    target_app_name="juju_app_c",
                    target_type=PolicyTargetType.app,
                    endpoints=[
                        Endpoint(
                            ports=[8080, 443],
                            methods=[Method.get],
                            paths=["/foo"]
                        )
                    ]
                ],
                # policy to allow juju_app_a in juju_app_a_model to talk to juju_app_d in juju_app_d_model with a service
                # through its pod address in ports 8080. For unit type policies paths and methods restrictions dont apply.
                MeshPolicy[
                    source_namespace="juju_app_a_model",
                    source_app_name="juju_app_a",
                    target_namespace="juju_app_d_model",
                    target_app_name="juju_app_d",
                    target_type=PolicyTargetType.unit,
                    endpoints=[
                        Endpoint(
                            ports=[8080]
                        )
                    ]
                ]
            ]
            return policies

        def _on_remove(self):
            prm = self._get_policy_manager()
            prm.delete()

        def _reconcile(self):
            prm = self._get_policy_manager()
            policies = self._get_policies_i_manager()
            prm.reconcile(polcies)
    ````
    Args:
        charm (ops.CharmBase): The charm instantiating this object.
        lightkube_client (lightkube.Client): Lightkube Client to use for all k8s operations.
                                             This Client must be instantiated with a
                                             field_manager, otherwise it cannot be used to
                                             .apply() resources because the kubernetes server
                                             side apply patch method requires it. A good option
                                             for this is to use the application name (eg:
                                             `self.model.app.name` or
                                             `self.model.app.name +'_' self.model.name`).
        mesh_type (charms.istio_beacon_k8s.v0.service_mesh.MeshType): The type of caanonical service mesh
                                                                      for which the policy resources are to be
                                                                      generated. (eg: MeshType.istio)
        labels (dict): A dict of labels to use as a label selector for all resources
                           managed by this KRM.  These will be added to any applied resources at
                           .apply() time and will be used to find existing resources in
                           .get_deployed_resources().
                           Recommended input for this is:
                             labels = {
                              'app.kubernetes.io/name': f"{self.model.app.name}-{self.model.name}",
                              'kubernetes-resource-handler-scope': 'some-user-chosen-scope'
                             }
                           See `get_default_labels` for a helper to generate this label dict.
        logger (logging.Logger): (Optional) A logger to use for logging (so that log messages
                                 emitted here will appear under the caller's log namespace).
                                 If not provided, a default logger will be created.
    """
    def __init__(
        self,
        charm: CharmBase,
        lightkube_client: Client,
        mesh_type: Optional[MeshType] = None,
        labels: Optional[Dict] = None,
        logger: Optional[logging.Logger] = None,
    ):
        self._app_name = charm.app.name
        self._model_name = charm.model.name
        self._mesh_type = mesh_type

        # It should be possible to init the PRM without any mesh type.
        # PRM should allow non-service mesh charms to identify and delete policies without any
        # mesh_type. This can happen in the case of a departed service-mesh relation in on service mesh charms.
        if self._mesh_type:
            resource_types = POLICY_RESOURCE_TYPES[self._mesh_type]
        else:
            resource_types = self._get_all_supported_policy_resource_types()

        if logger is None:
            self.log = logging.getLogger(__name__)
        else:
            self.log = logger
        self._krm = KubernetesResourceManager(
            labels=labels,
            resource_types=resource_types,  # type: ignore
            lightkube_client=lightkube_client,
            logger=self.log,
        )

    @staticmethod
    def _get_all_supported_policy_resource_types() -> LightkubeResourceTypesSet:  # type: ignore
        """Return all the resource types supported by the PRM class."""
        # Flatten all resource types from all mesh types into one set
        resource_types: LightkubeResourceTypesSet = set()  # type: ignore
        for mesh_resource_types in POLICY_RESOURCE_TYPES.values():
            resource_types.update(mesh_resource_types)
        return resource_types

    def _get_policy_resource_builder(self):
        if self._mesh_type == MeshType.istio:
            return _build_policy_resources_istio
        raise ValueError(f"PolicyResourceManager instantiated with an unknown mesh type: {self._mesh_type.value}. Check Canonical Service Mesh documentation for currently supported mesh types.")  # type: ignore

    def reconcile(self,
        policies: List[MeshPolicy],
        force=True,
        ignore_missing=True
    ) -> None:
        """Reconcile the given policies, removing, updating, or creating objects as required.

        The MeshPolicy objects are first converted into manifests for Kubernetes policy resources that the
        service mesh can understand. eg: AuthorizationPolicy resources for Istio service mesh.

        This method will:
        * create a list of policy resources containing a policy resource for every provided MeshPolicy object
        * get all resources currently deployed that match the label selector in self.labels
        * compare the existing resources to the desired resources provided, deleting any resources
          that exist but are not in the desired resource list
        * call krm.apply() to create any new resources and update any remaining existing ones to the
          desired state

        Args:
            policies (list): A list of MeshPolicy objects that define the required behaviour of the policy resources.
            This can be used as a manual way to provide a K8s policy resource that cannot be defined using the MeshPolicy data type.
            force: *(optional)* Passed to self.apply().  This will force apply over any resources
                   marked as managed by another field manager.
            ignore_missing: *(optional)* Avoid raising 404 errors on deletion (defaults to True)
        """
        if not self._mesh_type:
            raise ValueError(f"PolicyResourceManager cannot reconcile policies for a {self._mesh_type} mesh_type.")
        mesh_typed_policy_resources_builder = self._get_policy_resource_builder()
        mesh_typed_policy_resources = mesh_typed_policy_resources_builder(self._app_name, self._model_name, policies)  # type: ignore
        self._krm.reconcile(mesh_typed_policy_resources, force=force, ignore_missing=ignore_missing)  # type: ignore

    def delete(self, ignore_missing=True):
        """Delete all the policy resources handled by this manager.

        Requires that self.labels and self.resource_types be set.

        Args:
            ignore_missing: *(optional)* Avoid raising 404 errors on deletion (defaults to True)
        """
        try:
            self._krm.delete(ignore_missing=ignore_missing)
        # FIXME: this is a workaround and should be handled by the upstream krm. Issue exists: https://github.com/canonical/lightkube-extensions/issues/4
        except httpx.HTTPStatusError as e:
            if e.response.status_code == 404 and ignore_missing:
                # CRD doesn't exist, nothing to delete (only when ignore_missing=True)
                self.log.info("CRD not found, skipping deletion")
                return
            raise<|MERGE_RESOLUTION|>--- conflicted
+++ resolved
@@ -188,11 +188,7 @@
 
 LIBID = "3f40cb7e3569454a92ac2541c5ca0a0c"  # Never change this
 LIBAPI = 0
-<<<<<<< HEAD
 LIBPATCH = 14
-=======
-LIBPATCH = 13
->>>>>>> 853d6a32
 
 PYDEPS = [
     "lightkube",
