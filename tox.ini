# Copyright 2024 Canonical Ltd.
# See LICENSE file for licensing details.

[tox]
no_package = True
skip_missing_interpreters = True
env_list = lint, static-charm, static-lib, unit, scenario
min_version = 4.0.0

[vars]
src_path = {tox_root}/src
tests_path = {tox_root}/tests
lib_path = {tox_root}/lib/charms/istio_beacon_k8s
all_path = {[vars]src_path} {[vars]tests_path} {[vars]lib_path}

[testenv]
set_env =
    PYTHONPATH = {tox_root}/lib:{[vars]src_path}
    PYTHONBREAKPOINT=pdb.set_trace
    PY_COLORS=1
pass_env =
    PYTHONPATH
    CHARM_BUILD_DIR
    MODEL_SETTINGS

[testenv:fmt]
description = Apply coding style standards to code
deps =
    ruff
commands =
<<<<<<< HEAD
    ruff check --fix {[vars]all_path}
    black {[vars]all_path}
=======
>>>>>>> 5dd32dc4
    ruff check --fix {[vars]all_path}
    ruff format {[vars]all_path}

[testenv:lint]
description = Check code against coding style standards
deps =
<<<<<<< HEAD
    black
=======
>>>>>>> 5dd32dc4
    codespell
    pydantic
    ruff
commands =
    codespell {[vars]all_path}
    ruff check {[vars]all_path}
    ruff format --check {[vars]all_path}

[testenv:unit]
description = Run unit tests
deps =
    pytest
    pytest-mock
    coverage[toml]
    -r {tox_root}/requirements.txt
commands =
    coverage run \
      --source={[vars]src_path} \
      -m pytest -v --tb native --log-cli-level=INFO -s {posargs} {[vars]tests_path}/unit
    coverage report -m

[testenv:scenario]
description = Run scenario tests
deps =
    coverage[toml]
<<<<<<< HEAD
    ops-scenario
=======
    ops-scenario ~= 7.0
>>>>>>> 5dd32dc4
    pydantic
    pytest
    -r {tox_root}/requirements.txt
commands =
    coverage run --source={[vars]src_path} \
                 -m pytest \
                 --tb native \
                 -v \
                 -s \
                 {posargs} \
                 {[vars]tests_path}/scenario
    coverage report

[testenv:static-{charm,lib}]
description = Run static type checks
deps =
    pyright
    lib: pydantic
    -r {tox_root}/requirements.txt
commands =
    charm: pyright {posargs} {[vars]src_path}
    lib: pyright {posargs} {[vars]lib_path}

[testenv:integration]
description = Run integration tests
deps =
    pytest
    juju
    pytest-operator
    sh
    -r {tox_root}/requirements.txt
commands =
    pytest -v \
           -s \
           --tb native \
           --log-cli-level=INFO \
           {posargs} \
           {[vars]tests_path}/integration<|MERGE_RESOLUTION|>--- conflicted
+++ resolved
@@ -28,21 +28,12 @@
 deps =
     ruff
 commands =
-<<<<<<< HEAD
-    ruff check --fix {[vars]all_path}
-    black {[vars]all_path}
-=======
->>>>>>> 5dd32dc4
     ruff check --fix {[vars]all_path}
     ruff format {[vars]all_path}
 
 [testenv:lint]
 description = Check code against coding style standards
 deps =
-<<<<<<< HEAD
-    black
-=======
->>>>>>> 5dd32dc4
     codespell
     pydantic
     ruff
@@ -68,11 +59,7 @@
 description = Run scenario tests
 deps =
     coverage[toml]
-<<<<<<< HEAD
-    ops-scenario
-=======
     ops-scenario ~= 7.0
->>>>>>> 5dd32dc4
     pydantic
     pytest
     -r {tox_root}/requirements.txt
