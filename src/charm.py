#!/usr/bin/env python3

# Copyright 2024 Canonical Ltd.
# See LICENSE file for licensing details.

"""Istio Beacon Charm."""

import logging
import time

import ops
from charms.istio_beacon_k8s.v0.service_mesh import ServiceMeshProvider
from lightkube.core.client import Client
from lightkube.core.exceptions import ApiError
from lightkube.generic_resource import create_namespaced_resource
from lightkube.models.meta_v1 import ObjectMeta
from lightkube.resources.apps_v1 import Deployment
from lightkube.resources.core_v1 import Namespace
from lightkube_extensions.batch import KubernetesResourceManager, create_charm_default_labels
from ops.model import ActiveStatus, BlockedStatus, MaintenanceStatus

from models import (
    AllowedRoutes,
    AuthorizationPolicySpec,
    From,
    IstioWaypointResource,
    IstioWaypointSpec,
    Listener,
    Metadata,
    Operation,
    PolicyTargetReference,
    Rule,
    Source,
    To,
)

logger = logging.getLogger(__name__)

RESOURCE_TYPES = {
    "Gateway": create_namespaced_resource(
        "gateway.networking.k8s.io", "v1", "Gateway", "gateways"
    ),
    "AuthorizationPolicy": create_namespaced_resource(
        "security.istio.io",
        "v1",
        "AuthorizationPolicy",
        "authorizationpolicies",
    ),
}

AUTHORIZATION_POLICY_LABEL = "istio-authorization-policy"
AUTHORIZATION_POLICY_RESOURCE_TYPES = {RESOURCE_TYPES["AuthorizationPolicy"]}
WAYPOINT_LABEL = "istio-waypoint"
WAYPOINT_RESOURCE_TYPES = {RESOURCE_TYPES["Gateway"]}


class IstioBeaconCharm(ops.CharmBase):
    """Charm the service."""

    def __init__(self, *args):
        super().__init__(*args)

        self._lightkube_field_manager: str = self.app.name
        self._lightkube_client = None
        self._managed_labels = f"{self.app.name}-{self.model.name}"
        self._waypoint_name = f"{self.app.name}-{self.model.name}-waypoint"
        self.framework.observe(self.on.config_changed, self._on_config_changed)
        self.framework.observe(self.on.remove, self._on_remove)
        self._mesh = ServiceMeshProvider(self, labels=self.mesh_labels())

        self.framework.observe(self.on["service-mesh"].relation_changed, self.on_mesh_changed)
        self.framework.observe(self.on["service-mesh"].relation_broken, self.on_mesh_broken)

    def _on_config_changed(self, _):
        """Event handler for config changed."""
        self._sync_all_resources()

    def on_mesh_changed(self, _):
        """Event handler for service-mesh relation_changed."""
        self._sync_all_resources()

    def on_mesh_broken(self, _):
        """Event handler for service-mesh relation_broken."""
        self._sync_all_resources()

    def _on_remove(self, _):
        """Event handler for remove."""
        self._remove_labels()
        for krm in (
            self._get_waypoint_resource_manager(),
            self._get_authorization_policy_resource_manager(),
        ):
            krm.delete()

    @property
    def lightkube_client(self):
        """Returns a lightkube client configured for this charm."""
        if self._lightkube_client is None:
            self._lightkube_client = Client(
                namespace=self.model.name, field_manager=self._lightkube_field_manager
            )
        return self._lightkube_client

    def _get_authorization_policy_resource_manager(self):
        return KubernetesResourceManager(
            labels=create_charm_default_labels(
                self.app.name, self.model.name, scope=AUTHORIZATION_POLICY_LABEL
            ),
            resource_types=AUTHORIZATION_POLICY_RESOURCE_TYPES,  # pyright: ignore
            lightkube_client=self.lightkube_client,
            logger=logger,
        )

    def _get_waypoint_resource_manager(self):
        return KubernetesResourceManager(
            labels=create_charm_default_labels(
                self.app.name, self.model.name, scope=WAYPOINT_LABEL
            ),
            resource_types=WAYPOINT_RESOURCE_TYPES,  # pyright: ignore
            lightkube_client=self.lightkube_client,
            logger=logger,
        )

    def _is_waypoint_deployment_ready(self) -> bool:
        """Check if the deployment is ready after 10 attempts."""
        timeout = int(self.config["ready-timeout"])
        check_interval = 10
        attempts = timeout // check_interval

        for _ in range(attempts):
            try:
                deployment = self.lightkube_client.get(
                    Deployment,
                    name=self._waypoint_name,
                    namespace=self.model.name,
                )
                if (
                    deployment.status
                    and deployment.status.readyReplicas == deployment.status.replicas
                ):
                    return True
                logger.info("Deployment not ready, retrying...")
            except ApiError:
                logger.info("Deployment not found, retrying...")

            time.sleep(check_interval)

        return False

    def _is_waypoint_ready(self) -> bool:
        if not self._is_waypoint_deployment_ready():
            return False
        return True

    def _sync_all_resources(self):
        if not self.unit.is_leader():
            self.unit.status = BlockedStatus("Waypoint can only be provided on the leader unit.")
            return

        self.unit.status = MaintenanceStatus("Validating waypoint readiness")
        self._sync_waypoint_resources()
        if not self._is_waypoint_ready():
            raise RuntimeError("Waypoint's k8s deployment not ready, is istio properly installed?")

        self.unit.status = MaintenanceStatus("Updating AuthorizationPolicies")
        self._sync_authorization_policies()

        self.unit.status = ActiveStatus()

    def _build_authorization_policies(self, mesh_info):
        """Build authorization policies for all related applications."""
        authorization_policies = [None] * len(mesh_info)
        for i, policy in enumerate(mesh_info):
            target_service = policy.target_service
            if target_service is None:
                target_service = policy.target_app_name
                logger.info(
                    f"Got policy for application '{policy.target_app_name}' that has no target_service. Defaulting to"
                    f" application name '{target_service}'."
                )
            target_service = policy.target_service if policy.target_service else policy.target_app_name

            authorization_policies[i] = RESOURCE_TYPES["AuthorizationPolicy"](  # type: ignore
                metadata=ObjectMeta(
                    # TODO: Each related app can define multiple policies that apply to the same source/target pair -
                    #  how do we name the policies below to account for that?  For now, we suffix the index of the
                    #  policy in the data bag, but that isn't great because it means a policy is added to the start of
                    #  the list (or even just reorder the existing list) then all other policies are renamed causing
                    #  them to be deleted and recreated.
                    #  Naming these with just source_app_name-target_app_name isn't enough, is it?  I think we need to
                    #  support multiple policies per source/target pair?
                    name=f"{self._managed_labels}-policy-{policy.source_app_name}-{policy.target_app_name}.{i}",
                    namespace=self.model.name,
                ),
                spec=AuthorizationPolicySpec(
                    targetRefs=[
                        PolicyTargetReference(
                            kind="Service",
                            group="",
                            name=target_service,
                        )
                    ],
                    rules=[
                        Rule(
                            from_=[  # type: ignore # this is accessible via an alias
                                From(
                                    source=Source(
                                        principals=[
                                            _get_peer_identity_for_juju_application(
                                                policy.source_app_name, self.model.name
                                            )
                                        ]
                                    )
                                )
                            ],
                            to=[
                                To(
                                    operation=Operation(
                                        # TODO: Make these ports strings instead of ints in endpoint?
                                        ports=[str(p) for p in endpoint.ports],
                                        hosts=endpoint.hosts,
                                        methods=endpoint.methods,
                                        paths=endpoint.paths,
                                    )
                                )
                                for endpoint in policy.endpoints
                            ],
                        )
                    ],
                    # by_alias=True because the model includes an alias for the `from` field
                    # exclude_unset=True because unset fields will be treated as their default values in Kubernetes
                    # exclude_none=True because null values in this data always mean the Kubernetes default
                ).model_dump(by_alias=True, exclude_unset=True, exclude_none=True),
            )
        return authorization_policies

    def _construct_waypoint(self):
        gateway = IstioWaypointResource(
            metadata=Metadata(
                name=self._waypoint_name,
                namespace=self.model.name,
                labels={"istio.io/waypoint-for": "service"},
            ),
            spec=IstioWaypointSpec(
                gatewayClassName="istio-waypoint",
                listeners=[
                    Listener(
                        name="mesh",
                        port=15008,
                        protocol="HBONE",
                        allowedRoutes=AllowedRoutes(namespaces={"from": "All"}),
                    )
                ],
            ),
        )
        gateway_resource = RESOURCE_TYPES["Gateway"]
        return gateway_resource(
            metadata=ObjectMeta.from_dict(gateway.metadata.model_dump()),
            spec=gateway.spec.model_dump(),
        )

    def _sync_authorization_policies(self):
        """Sync authorization policies."""
        krm = self._get_authorization_policy_resource_manager()
        authorization_policies = self._build_authorization_policies(self._mesh.mesh_info())
        logger.debug("Reconciling state of AuthorizationPolicies to:")
        logger.debug(authorization_policies)
        krm.reconcile(authorization_policies)  # type: ignore

    def _sync_waypoint_resources(self):
        resources_list = []
        krm = self._get_waypoint_resource_manager()
        resource_to_append = self._construct_waypoint()
        resources_list.append(resource_to_append)
        krm.reconcile(resources_list)

        if self.config["model-on-mesh"]:
            self._add_labels()
        else:
            self._remove_labels()

    def _get_namespace(self):
        """Retrieve the namespace object."""
        try:
            return self.lightkube_client.get(Namespace, self.model.name)
        except ApiError as e:
            logger.error(f"Error fetching namespace: {e}")
            return None

    def _patch_namespace(self, namespace):
        """Patch the namespace with updated labels."""
        try:
            self.lightkube_client.patch(Namespace, self.model.name, namespace)
        except ApiError as e:
            logger.error(f"Error patching namespace: {e}")

    def _add_labels(self):
        """Add specific labels to the namespace."""
        namespace = self._get_namespace()
        if not namespace:
            raise RuntimeError(f"Error fetching namespace: {namespace}")

        # Ensure metadata is not None
        if namespace.metadata is None:
            namespace.metadata = ObjectMeta()

        # Ensure labels are a dictionary even if they are initially None or not set
        if namespace.metadata.labels is None:  # pyright: ignore
            namespace.metadata.labels = {}  # pyright: ignore

        existing_labels = namespace.metadata.labels  # pyright: ignore
        if (
            existing_labels.get("istio.io/use-waypoint")
            or existing_labels.get("istio.io/dataplane-mode")
        ) and existing_labels.get(
            "charms.canonical.com/istio.io.waypoint.managed-by"
        ) != f"{self._managed_labels}":
            logger.error(
                f"Cannot add labels: Namespace '{self.model.name}' is already configured with Istio labels managed by another entity."
            )
            return

        labels_to_add = {
            "istio.io/use-waypoint": self._waypoint_name,
            "istio.io/dataplane-mode": "ambient",
            "charms.canonical.com/istio.io.waypoint.managed-by": f"{self._managed_labels}",
        }

        namespace.metadata.labels.update(labels_to_add)  # pyright: ignore
        self._patch_namespace(namespace)

    def _remove_labels(self):
        """Remove specific labels from the namespace."""
        namespace = self._get_namespace()
        if not namespace:
            raise RuntimeError(f"Error fetching namespace: {namespace}")

        if namespace.metadata and namespace.metadata.labels:
            if (
                namespace.metadata.labels.get("charms.canonical.com/istio.io.waypoint.managed-by")
                != f"{self._managed_labels}"
            ):
                logger.warning(
                    f"Cannot remove labels: Namespace '{self.model.name}' has Istio labels managed by another entity."
                )
                return

            labels_to_remove = {
                "istio.io/use-waypoint": None,
                "istio.io/dataplane-mode": None,
                "charms.canonical.com/istio.io.waypoint.managed-by": None,
            }

            namespace.metadata.labels.update(labels_to_remove)
            self._patch_namespace(namespace)

    def mesh_labels(self):
        """Labels required for a workload to join the mesh."""
<<<<<<< HEAD
        return {"foo": "bar"}
=======
        if self.config["model-on-mesh"]:
            return {}
        return {
            "istio.io/dataplane-mode": "ambient",
            "istio.io/use-waypoint": self._waypoint_name,
            "istio.io/use-waypoint-namespace": self.model.name,
        }
>>>>>>> b8f3aed5


def _get_peer_identity_for_juju_application(app_name, namespace):
    """Return a Juju application's peer identity.

    Format returned is defined by `principals` in
    [this reference](https://istio.io/latest/docs/reference/config/security/authorization-policy/#Source):

    This function relies on the Juju convention that each application gets a ServiceAccount of the same name in the same
    namespace.
    """
    service_account = app_name
    return _get_peer_identity_for_service_account(service_account, namespace)


def _get_peer_identity_for_service_account(service_account, namespace):
    """Return a ServiceAccount's peer identity.

    Format returned is defined by `principals` in
    [this reference](https://istio.io/latest/docs/reference/config/security/authorization-policy/#Source):
        "cluster.local/ns/{namespace}/sa/{service_account}"
    """
    return f"cluster.local/ns/{namespace}/sa/{service_account}"


if __name__ == "__main__":
    ops.main(IstioBeaconCharm)  # type: ignore<|MERGE_RESOLUTION|>--- conflicted
+++ resolved
@@ -356,9 +356,6 @@
 
     def mesh_labels(self):
         """Labels required for a workload to join the mesh."""
-<<<<<<< HEAD
-        return {"foo": "bar"}
-=======
         if self.config["model-on-mesh"]:
             return {}
         return {
@@ -366,7 +363,6 @@
             "istio.io/use-waypoint": self._waypoint_name,
             "istio.io/use-waypoint-namespace": self.model.name,
         }
->>>>>>> b8f3aed5
 
 
 def _get_peer_identity_for_juju_application(app_name, namespace):
