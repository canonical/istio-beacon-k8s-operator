--- conflicted
+++ resolved
@@ -346,7 +346,6 @@
 
     def mesh_labels(self):
         """Labels required for a workload to join the mesh."""
-<<<<<<< HEAD
         return {"foo": "bar"}
 
 
@@ -372,11 +371,6 @@
     """
     return f"cluster.local/ns/{namespace}/sa/{service_account}"
 
-=======
-        # TODO: write this.
-        return {"foo": "bar"}
-
->>>>>>> 5dd32dc4
 
 if __name__ == "__main__":
     ops.main(IstioBeaconCharm)  # type: ignore